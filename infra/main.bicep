targetScope = 'subscription'

@minLength(1)
@maxLength(64)
@description('Name of the the environment which is used to generate a short unique hash used in all resources.')
param environmentName string

@minLength(1)
@description('Primary location for all resources')
param location string

param appServicePlanName string = '' // Set in main.parameters.json
param backendServiceName string = '' // Set in main.parameters.json
param resourceGroupName string = '' // Set in main.parameters.json

param applicationInsightsDashboardName string = '' // Set in main.parameters.json
param applicationInsightsName string = '' // Set in main.parameters.json
param logAnalyticsName string = '' // Set in main.parameters.json

param searchServiceName string = '' // Set in main.parameters.json
param searchServiceResourceGroupName string = '' // Set in main.parameters.json
param searchServiceLocation string = '' // Set in main.parameters.json
// The free tier does not support managed identity (required) or semantic search (optional)
@allowed(['free', 'basic', 'standard', 'standard2', 'standard3', 'storage_optimized_l1', 'storage_optimized_l2'])
param searchServiceSkuName string // Set in main.parameters.json
param searchIndexName string // Set in main.parameters.json
param searchAgentName string = useAgenticRetrieval ? '${searchIndexName}-agent' : ''
param searchQueryLanguage string // Set in main.parameters.json
param searchQuerySpeller string // Set in main.parameters.json
param searchServiceSemanticRankerLevel string // Set in main.parameters.json
param searchFieldNameEmbedding string // Set in main.parameters.json
var actualSearchServiceSemanticRankerLevel = (searchServiceSkuName == 'free')
  ? 'disabled'
  : searchServiceSemanticRankerLevel
param searchServiceQueryRewriting string // Set in main.parameters.json
param storageAccountName string = '' // Set in main.parameters.json
param storageResourceGroupName string = '' // Set in main.parameters.json
param storageResourceGroupLocation string = location
param storageContainerName string = 'content'
param storageSkuName string // Set in main.parameters.json

param defaultReasoningEffort string // Set in main.parameters.json
param useAgenticRetrieval bool // Set in main.parameters.json

param userStorageAccountName string = ''
param userStorageContainerName string = 'user-content'

param tokenStorageContainerName string = 'tokens'

param appServiceSkuName string // Set in main.parameters.json

@allowed(['azure', 'openai', 'azure_custom'])
param openAiHost string // Set in main.parameters.json
param isAzureOpenAiHost bool = startsWith(openAiHost, 'azure')
param deployAzureOpenAi bool = openAiHost == 'azure'
param azureOpenAiCustomUrl string = ''
param azureOpenAiApiVersion string = ''
@secure()
param azureOpenAiApiKey string = ''
param azureOpenAiDisableKeys bool = true
param openAiServiceName string = ''
param openAiResourceGroupName string = ''

param speechServiceResourceGroupName string = ''
param speechServiceLocation string = ''
param speechServiceName string = ''
param speechServiceSkuName string // Set in main.parameters.json
param speechServiceVoice string = ''
param useMultimodal bool = false
param useEval bool = false

@allowed(['free', 'provisioned', 'serverless'])
param cosmosDbSkuName string // Set in main.parameters.json
param cosmodDbResourceGroupName string = ''
param cosmosDbLocation string = ''
param cosmosDbAccountName string = ''
param cosmosDbThroughput int = 400
param chatHistoryDatabaseName string = 'chat-database'
param chatHistoryContainerName string = 'chat-history-v2'
param chatHistoryVersion string = 'cosmosdb-v2'

// https://learn.microsoft.com/azure/ai-services/openai/concepts/models?tabs=global-standard%2Cstandard-chat-completions#models-by-deployment-type
@description('Location for the OpenAI resource group')
@allowed([
  'australiaeast'
  'brazilsouth'
  'canadaeast'
  'eastus'
  'eastus2'
  'francecentral'
  'germanywestcentral'
  'japaneast'
  'koreacentral'
  'northcentralus'
  'norwayeast'
  'polandcentral'
  'southafricanorth'
  'southcentralus'
  'southindia'
  'spaincentral'
  'swedencentral'
  'switzerlandnorth'
  'uaenorth'
  'uksouth'
  'westeurope'
  'westus'
  'westus3'
])
@metadata({
  azd: {
    type: 'location'
  }
})
param openAiLocation string

param openAiSkuName string = 'S0'

@secure()
param openAiApiKey string = ''
param openAiApiOrganization string = ''

param documentIntelligenceServiceName string = '' // Set in main.parameters.json
param documentIntelligenceResourceGroupName string = '' // Set in main.parameters.json

// Limited regions for new version:
// https://learn.microsoft.com/azure/ai-services/document-intelligence/concept-layout
@description('Location for the Document Intelligence resource group')
@allowed(['eastus', 'westus2', 'westeurope'])
@metadata({
  azd: {
    type: 'location'
  }
})
param documentIntelligenceResourceGroupLocation string

param documentIntelligenceSkuName string // Set in main.parameters.json

param computerVisionServiceName string = '' // Set in main.parameters.json
param computerVisionResourceGroupName string = '' // Set in main.parameters.json
param computerVisionResourceGroupLocation string = '' // Set in main.parameters.json
param computerVisionSkuName string // Set in main.parameters.json

param contentUnderstandingServiceName string = '' // Set in main.parameters.json
param contentUnderstandingResourceGroupName string = '' // Set in main.parameters.json

param chatGptModelName string = ''
param chatGptDeploymentName string = ''
param chatGptDeploymentVersion string = ''
param chatGptDeploymentSkuName string = ''
param chatGptDeploymentCapacity int = 0

var chatGpt = {
<<<<<<< HEAD
  modelName: !empty(chatGptModelName) ? chatGptModelName : 'gpt-4o-mini'
  deploymentName: !empty(chatGptDeploymentName) ? chatGptDeploymentName : 'chat'
  deploymentVersion: !empty(chatGptDeploymentVersion) ? chatGptDeploymentVersion : '2024-07-18'
  deploymentSkuName: !empty(chatGptDeploymentSkuName) ? chatGptDeploymentSkuName : 'GlobalStandard' // Not backward-compatible
  deploymentCapacity: chatGptDeploymentCapacity != 0 ? chatGptDeploymentCapacity : 50
=======
  modelName: !empty(chatGptModelName) ? chatGptModelName : 'gpt-4.1-mini'
  deploymentName: !empty(chatGptDeploymentName) ? chatGptDeploymentName : 'gpt-4.1-mini'
  deploymentVersion: !empty(chatGptDeploymentVersion) ? chatGptDeploymentVersion : '2025-04-14'
  deploymentSkuName: !empty(chatGptDeploymentSkuName) ? chatGptDeploymentSkuName : 'GlobalStandard'
  deploymentCapacity: chatGptDeploymentCapacity != 0 ? chatGptDeploymentCapacity : 30
>>>>>>> 10904b68
}

param embeddingModelName string = ''
param embeddingDeploymentName string = ''
param embeddingDeploymentVersion string = ''
param embeddingDeploymentSkuName string = ''
param embeddingDeploymentCapacity int = 0
param embeddingDimensions int = 0
var embedding = {
  modelName: !empty(embeddingModelName) ? embeddingModelName : 'text-embedding-3-large'
  deploymentName: !empty(embeddingDeploymentName) ? embeddingDeploymentName : 'text-embedding-3-large'
  deploymentVersion: !empty(embeddingDeploymentVersion) ? embeddingDeploymentVersion : (embeddingModelName == 'text-embedding-ada-002' ? '2' : '1')
  deploymentSkuName: !empty(embeddingDeploymentSkuName) ? embeddingDeploymentSkuName : (embeddingModelName == 'text-embedding-ada-002' ? 'Standard' : 'GlobalStandard')
  deploymentCapacity: embeddingDeploymentCapacity != 0 ? embeddingDeploymentCapacity : 30
  dimensions: embeddingDimensions != 0 ? embeddingDimensions : 3072
}

param evalModelName string = ''
param evalDeploymentName string = ''
param evalModelVersion string = ''
param evalDeploymentSkuName string = ''
param evalDeploymentCapacity int = 0
var eval = {
  modelName: !empty(evalModelName) ? evalModelName : 'gpt-4o'
  deploymentName: !empty(evalDeploymentName) ? evalDeploymentName : 'eval'
  deploymentVersion: !empty(evalModelVersion) ? evalModelVersion : '2024-08-06'
  deploymentSkuName: !empty(evalDeploymentSkuName) ? evalDeploymentSkuName : 'GlobalStandard' // Not backward-compatible
  deploymentCapacity: evalDeploymentCapacity != 0 ? evalDeploymentCapacity : 30
}

param searchAgentModelName string = ''
param searchAgentDeploymentName string = ''
param searchAgentModelVersion string = ''
param searchAgentDeploymentSkuName string = ''
param searchAgentDeploymentCapacity int = 0
var searchAgent = {
  modelName: !empty(searchAgentModelName) ? searchAgentModelName : 'gpt-4.1-mini'
  deploymentName: !empty(searchAgentDeploymentName) ? searchAgentDeploymentName : 'searchagent'
  deploymentVersion: !empty(searchAgentModelVersion) ? searchAgentModelVersion : '2025-04-14'
  deploymentSkuName: !empty(searchAgentDeploymentSkuName) ? searchAgentDeploymentSkuName : 'GlobalStandard'
  deploymentCapacity: searchAgentDeploymentCapacity != 0 ? searchAgentDeploymentCapacity : 30
}


param tenantId string = tenant().tenantId
param authTenantId string = ''

// Used for the optional login and document level access control system
param useAuthentication bool = false
param enforceAccessControl bool = false
// Force using MSAL app authentication instead of built-in App Service authentication
// https://learn.microsoft.com/azure/app-service/overview-authentication-authorization
param disableAppServicesAuthentication bool = false
param enableGlobalDocuments bool = false
param enableUnauthenticatedAccess bool = false
param serverAppId string = ''
@secure()
param serverAppSecret string = ''
param clientAppId string = ''
@secure()
param clientAppSecret string = ''

// Used for optional CORS support for alternate frontends
param allowedOrigin string = '' // should start with https://, shouldn't end with a /

@allowed(['None', 'AzureServices'])
@description('If allowedIp is set, whether azure services are allowed to bypass the storage and AI services firewall.')
param bypass string = 'AzureServices'

@description('Public network access value for all deployed resources')
@allowed(['Enabled', 'Disabled'])
param publicNetworkAccess string = 'Enabled'

@description('Add a private endpoints for network connectivity')
param usePrivateEndpoint bool = false

@description('Id of the user or app to assign application roles')
param principalId string = ''

@description('Use Application Insights for monitoring and performance tracing')
param useApplicationInsights bool = false

@description('Enable language picker')
param enableLanguagePicker bool = false
@description('Use speech recognition feature in browser')
param useSpeechInputBrowser bool = false
@description('Use speech synthesis in browser')
param useSpeechOutputBrowser bool = false
@description('Use Azure speech service for reading out text')
param useSpeechOutputAzure bool = false
@description('Use chat history feature in browser')
param useChatHistoryBrowser bool = false
@description('Use chat history feature in CosmosDB')
param useChatHistoryCosmos bool = false
@description('Show options to use vector embeddings for searching in the app UI')
param useVectors bool = false
@description('Use Built-in integrated Vectorization feature of AI Search to vectorize and ingest documents')
param useIntegratedVectorization bool = false

@description('Use media description feature with Azure Content Understanding during ingestion')
param useMediaDescriberAzureCU bool = true

@description('Enable user document upload feature')
param useUserUpload bool = false
param useLocalPdfParser bool = false
param useLocalHtmlParser bool = false

@description('Use AI project')
param useAiProject bool = false

var abbrs = loadJsonContent('abbreviations.json')
var resourceToken = toLower(uniqueString(subscription().id, environmentName, location))
var tags = { 'azd-env-name': environmentName }

var tenantIdForAuth = !empty(authTenantId) ? authTenantId : tenantId
var authenticationIssuerUri = '${environment().authentication.loginEndpoint}${tenantIdForAuth}/v2.0'

@description('Whether the deployment is running on GitHub Actions')
param runningOnGh string = ''

@description('Whether the deployment is running on Azure DevOps Pipeline')
param runningOnAdo string = ''

@description('Used by azd for containerapps deployment')
param webAppExists bool

@allowed(['Consumption', 'D4', 'D8', 'D16', 'D32', 'E4', 'E8', 'E16', 'E32', 'NC24-A100', 'NC48-A100', 'NC96-A100'])
param azureContainerAppsWorkloadProfile string

@allowed(['appservice', 'containerapps'])
param deploymentTarget string = 'appservice'
param acaIdentityName string = deploymentTarget == 'containerapps' ? '${environmentName}-aca-identity' : ''
param acaManagedEnvironmentName string = deploymentTarget == 'containerapps' ? '${environmentName}-aca-env' : ''
param containerRegistryName string = deploymentTarget == 'containerapps'
  ? '${replace(toLower(environmentName), '-', '')}acr'
  : ''

// Configure CORS for allowing different web apps to use the backend
// For more information please see https://developer.mozilla.org/en-US/docs/Web/HTTP/CORS
var msftAllowedOrigins = [ 'https://portal.azure.com', 'https://ms.portal.azure.com' ]
var loginEndpoint = environment().authentication.loginEndpoint
var loginEndpointFixed = lastIndexOf(loginEndpoint, '/') == length(loginEndpoint) - 1 ? substring(loginEndpoint, 0, length(loginEndpoint) - 1) : loginEndpoint
var allMsftAllowedOrigins = !(empty(clientAppId)) ? union(msftAllowedOrigins, [ loginEndpointFixed ]) : msftAllowedOrigins
// Combine custom origins with Microsoft origins, remove any empty origin strings and remove any duplicate origins
var allowedOrigins = reduce(filter(union(split(allowedOrigin, ';'), allMsftAllowedOrigins), o => length(trim(o)) > 0), [], (cur, next) => union(cur, [next]))

// Organize resources in a resource group
resource resourceGroup 'Microsoft.Resources/resourceGroups@2024-11-01' = {
  name: !empty(resourceGroupName) ? resourceGroupName : '${abbrs.resourcesResourceGroups}${environmentName}'
  location: location
  tags: tags
}

resource openAiResourceGroup 'Microsoft.Resources/resourceGroups@2024-11-01' existing = if (!empty(openAiResourceGroupName)) {
  name: !empty(openAiResourceGroupName) ? openAiResourceGroupName : resourceGroup.name
}

resource documentIntelligenceResourceGroup 'Microsoft.Resources/resourceGroups@2024-11-01' existing = if (!empty(documentIntelligenceResourceGroupName)) {
  name: !empty(documentIntelligenceResourceGroupName) ? documentIntelligenceResourceGroupName : resourceGroup.name
}

resource computerVisionResourceGroup 'Microsoft.Resources/resourceGroups@2024-11-01' existing = if (!empty(computerVisionResourceGroupName)) {
  name: !empty(computerVisionResourceGroupName) ? computerVisionResourceGroupName : resourceGroup.name
}

resource contentUnderstandingResourceGroup 'Microsoft.Resources/resourceGroups@2024-11-01' existing = if (!empty(contentUnderstandingResourceGroupName)) {
  name: !empty(contentUnderstandingResourceGroupName) ? contentUnderstandingResourceGroupName : resourceGroup.name
}

resource searchServiceResourceGroup 'Microsoft.Resources/resourceGroups@2024-11-01' existing = if (!empty(searchServiceResourceGroupName)) {
  name: !empty(searchServiceResourceGroupName) ? searchServiceResourceGroupName : resourceGroup.name
}

resource storageResourceGroup 'Microsoft.Resources/resourceGroups@2024-11-01' existing = if (!empty(storageResourceGroupName)) {
  name: !empty(storageResourceGroupName) ? storageResourceGroupName : resourceGroup.name
}

resource speechResourceGroup 'Microsoft.Resources/resourceGroups@2024-11-01' existing = if (!empty(speechServiceResourceGroupName)) {
  name: !empty(speechServiceResourceGroupName) ? speechServiceResourceGroupName : resourceGroup.name
}

resource cosmosDbResourceGroup 'Microsoft.Resources/resourceGroups@2024-11-01' existing = if (!empty(cosmodDbResourceGroupName)) {
  name: !empty(cosmodDbResourceGroupName) ? cosmodDbResourceGroupName : resourceGroup.name
}

// Monitor application with Azure Monitor
module monitoring 'core/monitor/monitoring.bicep' = if (useApplicationInsights) {
  name: 'monitoring'
  scope: resourceGroup
  params: {
    location: location
    tags: tags
    applicationInsightsName: !empty(applicationInsightsName)
      ? applicationInsightsName
      : '${abbrs.insightsComponents}${resourceToken}'
    logAnalyticsName: !empty(logAnalyticsName)
      ? logAnalyticsName
      : '${abbrs.operationalInsightsWorkspaces}${resourceToken}'
    publicNetworkAccess: publicNetworkAccess
  }
}

module applicationInsightsDashboard 'backend-dashboard.bicep' = if (useApplicationInsights) {
  name: 'application-insights-dashboard'
  scope: resourceGroup
  params: {
    name: !empty(applicationInsightsDashboardName)
      ? applicationInsightsDashboardName
      : '${abbrs.portalDashboards}${resourceToken}'
    location: location
    applicationInsightsName: useApplicationInsights ? monitoring.outputs.applicationInsightsName : ''
  }
}

// Create an App Service Plan to group applications under the same payment plan and SKU
module appServicePlan 'core/host/appserviceplan.bicep' = if (deploymentTarget == 'appservice') {
  name: 'appserviceplan'
  scope: resourceGroup
  params: {
    name: !empty(appServicePlanName) ? appServicePlanName : '${abbrs.webServerFarms}${resourceToken}'
    location: location
    tags: tags
    sku: {
      name: appServiceSkuName
      capacity: 1
    }
    kind: 'linux'
  }
}

var appEnvVariables = {
  AZURE_STORAGE_ACCOUNT: storage.outputs.name
  AZURE_STORAGE_CONTAINER: storageContainerName
  AZURE_SEARCH_INDEX: searchIndexName
  AZURE_SEARCH_AGENT: searchAgentName
  AZURE_SEARCH_SERVICE: searchService.outputs.name
  AZURE_SEARCH_SEMANTIC_RANKER: actualSearchServiceSemanticRankerLevel
  AZURE_SEARCH_QUERY_REWRITING: searchServiceQueryRewriting
  AZURE_VISION_ENDPOINT: useMultimodal ? computerVision.outputs.endpoint : ''
  AZURE_SEARCH_QUERY_LANGUAGE: searchQueryLanguage
  AZURE_SEARCH_QUERY_SPELLER: searchQuerySpeller
  AZURE_SEARCH_FIELD_NAME_EMBEDDING: searchFieldNameEmbedding
  APPLICATIONINSIGHTS_CONNECTION_STRING: useApplicationInsights
    ? monitoring.outputs.applicationInsightsConnectionString
    : ''
  AZURE_SPEECH_SERVICE_ID: useSpeechOutputAzure ? speech.outputs.resourceId : ''
  AZURE_SPEECH_SERVICE_LOCATION: useSpeechOutputAzure ? speech.outputs.location : ''
  AZURE_SPEECH_SERVICE_VOICE: useSpeechOutputAzure ? speechServiceVoice : ''
  ENABLE_LANGUAGE_PICKER: enableLanguagePicker
  USE_SPEECH_INPUT_BROWSER: useSpeechInputBrowser
  USE_SPEECH_OUTPUT_BROWSER: useSpeechOutputBrowser
  USE_SPEECH_OUTPUT_AZURE: useSpeechOutputAzure
  USE_AGENTIC_RETRIEVAL: useAgenticRetrieval
  // Chat history settings
  USE_CHAT_HISTORY_BROWSER: useChatHistoryBrowser
  USE_CHAT_HISTORY_COSMOS: useChatHistoryCosmos
  AZURE_COSMOSDB_ACCOUNT: (useAuthentication && useChatHistoryCosmos) ? cosmosDb.outputs.name : ''
  AZURE_CHAT_HISTORY_DATABASE: chatHistoryDatabaseName
  AZURE_CHAT_HISTORY_CONTAINER: chatHistoryContainerName
  AZURE_CHAT_HISTORY_VERSION: chatHistoryVersion
  // Shared by all OpenAI deployments
  OPENAI_HOST: openAiHost
  AZURE_OPENAI_EMB_MODEL_NAME: embedding.modelName
  AZURE_OPENAI_EMB_DIMENSIONS: embedding.dimensions
  AZURE_OPENAI_CHATGPT_MODEL: chatGpt.modelName
  AZURE_OPENAI_REASONING_EFFORT: defaultReasoningEffort
  // Specific to Azure OpenAI
  AZURE_OPENAI_SERVICE: isAzureOpenAiHost && deployAzureOpenAi ? openAi.outputs.name : ''
  AZURE_OPENAI_CHATGPT_DEPLOYMENT: chatGpt.deploymentName
  AZURE_OPENAI_EMB_DEPLOYMENT: embedding.deploymentName
  AZURE_OPENAI_SEARCHAGENT_MODEL: searchAgent.modelName
  AZURE_OPENAI_SEARCHAGENT_DEPLOYMENT: searchAgent.deploymentName
  AZURE_OPENAI_API_VERSION: azureOpenAiApiVersion
  AZURE_OPENAI_API_KEY_OVERRIDE: azureOpenAiApiKey
  AZURE_OPENAI_CUSTOM_URL: azureOpenAiCustomUrl
  // Used only with non-Azure OpenAI deployments
  OPENAI_API_KEY: openAiApiKey
  OPENAI_ORGANIZATION: openAiApiOrganization
  // Optional login and document level access control system
  AZURE_USE_AUTHENTICATION: useAuthentication
  AZURE_ENFORCE_ACCESS_CONTROL: enforceAccessControl
  AZURE_ENABLE_GLOBAL_DOCUMENT_ACCESS: enableGlobalDocuments
  AZURE_ENABLE_UNAUTHENTICATED_ACCESS: enableUnauthenticatedAccess
  AZURE_SERVER_APP_ID: serverAppId
  AZURE_CLIENT_APP_ID: clientAppId
  AZURE_TENANT_ID: tenantId
  AZURE_AUTH_TENANT_ID: tenantIdForAuth
  AZURE_AUTHENTICATION_ISSUER_URI: authenticationIssuerUri
  // CORS support, for frontends on other hosts
  ALLOWED_ORIGIN: join(allowedOrigins, ';')
  USE_VECTORS: useVectors
  USE_MULTIMODAL: useMultimodal
  USE_USER_UPLOAD: useUserUpload
  AZURE_USERSTORAGE_ACCOUNT: useUserUpload ? userStorage.outputs.name : ''
  AZURE_USERSTORAGE_CONTAINER: useUserUpload ? userStorageContainerName : ''
  AZURE_DOCUMENTINTELLIGENCE_SERVICE: documentIntelligence.outputs.name
  USE_LOCAL_PDF_PARSER: useLocalPdfParser
  USE_LOCAL_HTML_PARSER: useLocalHtmlParser
  USE_MEDIA_DESCRIBER_AZURE_CU: useMediaDescriberAzureCU
  AZURE_CONTENTUNDERSTANDING_ENDPOINT: useMediaDescriberAzureCU ? contentUnderstanding.outputs.endpoint : ''
  RUNNING_IN_PRODUCTION: 'true'
}

// App Service for the web application (Python Quart app with JS frontend)
module backend 'core/host/appservice.bicep' = if (deploymentTarget == 'appservice') {
  name: 'web'
  scope: resourceGroup
  params: {
    name: !empty(backendServiceName) ? backendServiceName : '${abbrs.webSitesAppService}backend-${resourceToken}'
    location: location
    tags: union(tags, { 'azd-service-name': 'backend' })
    // Need to check deploymentTarget again due to https://github.com/Azure/bicep/issues/3990
    appServicePlanId: deploymentTarget == 'appservice' ? appServicePlan.outputs.id : ''
    runtimeName: 'python'
    runtimeVersion: '3.11'
    appCommandLine: 'python3 -m gunicorn main:app'
    scmDoBuildDuringDeployment: true
    managedIdentity: true
    virtualNetworkSubnetId: isolation.outputs.appSubnetId
    publicNetworkAccess: publicNetworkAccess
    allowedOrigins: allowedOrigins
    clientAppId: clientAppId
    serverAppId: serverAppId
    enableUnauthenticatedAccess: enableUnauthenticatedAccess
    disableAppServicesAuthentication: disableAppServicesAuthentication
    clientSecretSettingName: !empty(clientAppSecret) ? 'AZURE_CLIENT_APP_SECRET' : ''
    authenticationIssuerUri: authenticationIssuerUri
    use32BitWorkerProcess: appServiceSkuName == 'F1'
    alwaysOn: appServiceSkuName != 'F1'
    appSettings: union(appEnvVariables, {
      AZURE_SERVER_APP_SECRET: serverAppSecret
      AZURE_CLIENT_APP_SECRET: clientAppSecret
    })
  }
}

// Azure container apps resources (Only deployed if deploymentTarget is 'containerapps')

// User-assigned identity for pulling images from ACR
module acaIdentity 'core/security/aca-identity.bicep' = if (deploymentTarget == 'containerapps') {
  name: 'aca-identity'
  scope: resourceGroup
  params: {
    identityName: acaIdentityName
    location: location
  }
}

module containerApps 'core/host/container-apps.bicep' = if (deploymentTarget == 'containerapps') {
  name: 'container-apps'
  scope: resourceGroup
  params: {
    name: 'app'
    tags: tags
    location: location
    workloadProfile: azureContainerAppsWorkloadProfile
    containerAppsEnvironmentName: acaManagedEnvironmentName
    containerRegistryName: '${containerRegistryName}${resourceToken}'
    logAnalyticsWorkspaceResourceId: useApplicationInsights ? monitoring.outputs.logAnalyticsWorkspaceId : ''
  }
}

// Container Apps for the web application (Python Quart app with JS frontend)
module acaBackend 'core/host/container-app-upsert.bicep' = if (deploymentTarget == 'containerapps') {
  name: 'aca-web'
  scope: resourceGroup
  dependsOn: [
    containerApps
    acaIdentity
  ]
  params: {
    name: !empty(backendServiceName) ? backendServiceName : '${abbrs.webSitesContainerApps}backend-${resourceToken}'
    location: location
    identityName: (deploymentTarget == 'containerapps') ? acaIdentityName : ''
    exists: webAppExists
    workloadProfile: azureContainerAppsWorkloadProfile
    containerRegistryName: (deploymentTarget == 'containerapps') ? containerApps.outputs.registryName : ''
    containerAppsEnvironmentName: (deploymentTarget == 'containerapps') ? containerApps.outputs.environmentName : ''
    identityType: 'UserAssigned'
    tags: union(tags, { 'azd-service-name': 'backend' })
    targetPort: 8000
    containerCpuCoreCount: '1.0'
    containerMemory: '2Gi'
    containerMinReplicas: 0
    allowedOrigins: allowedOrigins
    env: union(appEnvVariables, {
      // For using managed identity to access Azure resources. See https://github.com/microsoft/azure-container-apps/issues/442
      AZURE_CLIENT_ID: (deploymentTarget == 'containerapps') ? acaIdentity.outputs.clientId : ''
    })
    secrets: useAuthentication ? {
      azureclientappsecret: clientAppSecret
      azureserverappsecret: serverAppSecret
    } : {}
    envSecrets: useAuthentication ? [
      {
        name: 'AZURE_CLIENT_APP_SECRET'
        secretRef: 'azureclientappsecret'
      }
      {
        name: 'AZURE_SERVER_APP_SECRET'
        secretRef: 'azureserverappsecret'
      }
    ] : []
  }
}

module acaAuth 'core/host/container-apps-auth.bicep' = if (deploymentTarget == 'containerapps' && !empty(clientAppId)) {
  name: 'aca-auth'
  scope: resourceGroup
  params: {
    name: acaBackend.outputs.name
    clientAppId: clientAppId
    serverAppId: serverAppId
    clientSecretSettingName: !empty(clientAppSecret) ? 'azureclientappsecret' : ''
    authenticationIssuerUri: authenticationIssuerUri
    enableUnauthenticatedAccess: enableUnauthenticatedAccess
    blobContainerUri: 'https://${storageAccountName}.blob.${environment().suffixes.storage}/${tokenStorageContainerName}'
    appIdentityResourceId: (deploymentTarget == 'appservice') ? '' : acaBackend.outputs.identityResourceId
  }
}

var defaultOpenAiDeployments = [
  {
    name: chatGpt.deploymentName
    model: {
      format: 'OpenAI'
      name: chatGpt.modelName
      version: chatGpt.deploymentVersion
    }
    sku: {
      name: chatGpt.deploymentSkuName
      capacity: chatGpt.deploymentCapacity
    }
  }
  {
    name: embedding.deploymentName
    model: {
      format: 'OpenAI'
      name: embedding.modelName
      version: embedding.deploymentVersion
    }
    sku: {
      name: embedding.deploymentSkuName
      capacity: embedding.deploymentCapacity
    }
  }
]

var openAiDeployments = concat(
  defaultOpenAiDeployments,
  useEval
    ? [
      {
        name: eval.deploymentName
        model: {
          format: 'OpenAI'
          name: eval.modelName
          version: eval.deploymentVersion
        }
        sku: {
          name: eval.deploymentSkuName
          capacity: eval.deploymentCapacity
        }
      }
    ] : [],
  useAgenticRetrieval
    ? [
        {
          name: searchAgent.deploymentName
          model: {
            format: 'OpenAI'
            name: searchAgent.modelName
            version: searchAgent.deploymentVersion
          }
          sku: {
            name: searchAgent.deploymentSkuName
            capacity: searchAgent.deploymentCapacity
          }
        }
      ]
    : []
)

module openAi 'br/public:avm/res/cognitive-services/account:0.7.2' = if (isAzureOpenAiHost && deployAzureOpenAi) {
  name: 'openai'
  scope: openAiResourceGroup
  params: {
    name: !empty(openAiServiceName) ? openAiServiceName : '${abbrs.cognitiveServicesAccounts}${resourceToken}'
    location: openAiLocation
    tags: tags
    kind: 'OpenAI'
    customSubDomainName: !empty(openAiServiceName)
      ? openAiServiceName
      : '${abbrs.cognitiveServicesAccounts}${resourceToken}'
    publicNetworkAccess: publicNetworkAccess
    networkAcls: {
      defaultAction: 'Allow'
      bypass: bypass
    }
    sku: openAiSkuName
    deployments: openAiDeployments
    disableLocalAuth: azureOpenAiDisableKeys
  }
}

// Formerly known as Form Recognizer
// Does not support bypass
module documentIntelligence 'br/public:avm/res/cognitive-services/account:0.7.2' = {
  name: 'documentintelligence'
  scope: documentIntelligenceResourceGroup
  params: {
    name: !empty(documentIntelligenceServiceName)
      ? documentIntelligenceServiceName
      : '${abbrs.cognitiveServicesDocumentIntelligence}${resourceToken}'
    kind: 'FormRecognizer'
    customSubDomainName: !empty(documentIntelligenceServiceName)
      ? documentIntelligenceServiceName
      : '${abbrs.cognitiveServicesDocumentIntelligence}${resourceToken}'
    publicNetworkAccess: publicNetworkAccess
    networkAcls: {
      defaultAction: 'Allow'
    }
    location: documentIntelligenceResourceGroupLocation
    disableLocalAuth: true
    tags: tags
    sku: documentIntelligenceSkuName
  }
}

module computerVision 'br/public:avm/res/cognitive-services/account:0.7.2' = if (useMultimodal) {
  name: 'computerVision'
  scope: computerVisionResourceGroup
  params: {
    name: !empty(computerVisionServiceName)
      ? computerVisionServiceName
      : '${abbrs.cognitiveServicesComputerVision}${resourceToken}'
    kind: 'ComputerVision'
    networkAcls: {
      defaultAction: 'Allow'
    }
    customSubDomainName: !empty(computerVisionServiceName)
      ? computerVisionServiceName
      : '${abbrs.cognitiveServicesComputerVision}${resourceToken}'
    location: computerVisionResourceGroupLocation
    tags: tags
    sku: computerVisionSkuName
  }
}


module contentUnderstanding 'br/public:avm/res/cognitive-services/account:0.7.2' = if (useMediaDescriberAzureCU) {
  name: 'content-understanding'
  scope: contentUnderstandingResourceGroup
  params: {
    name: !empty(contentUnderstandingServiceName)
      ? contentUnderstandingServiceName
      : '${abbrs.cognitiveServicesContentUnderstanding}${resourceToken}'
    kind: 'AIServices'
    networkAcls: {
      defaultAction: 'Allow'
    }
    customSubDomainName: !empty(contentUnderstandingServiceName)
      ? contentUnderstandingServiceName
      : '${abbrs.cognitiveServicesContentUnderstanding}${resourceToken}'
    // Hard-coding to westus for now, due to limited availability and no overlap with Document Intelligence
    location: 'westus'
    tags: tags
    sku: 'S0'
  }
}

module speech 'br/public:avm/res/cognitive-services/account:0.7.2' = if (useSpeechOutputAzure) {
  name: 'speech-service'
  scope: speechResourceGroup
  params: {
    name: !empty(speechServiceName) ? speechServiceName : '${abbrs.cognitiveServicesSpeech}${resourceToken}'
    kind: 'SpeechServices'
    networkAcls: {
      defaultAction: 'Allow'
    }
    customSubDomainName: !empty(speechServiceName)
      ? speechServiceName
      : '${abbrs.cognitiveServicesSpeech}${resourceToken}'
    location: !empty(speechServiceLocation) ? speechServiceLocation : location
    tags: tags
    sku: speechServiceSkuName
  }
}
module searchService 'core/search/search-services.bicep' = {
  name: 'search-service'
  scope: searchServiceResourceGroup
  params: {
    name: !empty(searchServiceName) ? searchServiceName : 'gptkb-${resourceToken}'
    location: !empty(searchServiceLocation) ? searchServiceLocation : location
    tags: tags
    disableLocalAuth: true
    sku: {
      name: searchServiceSkuName
    }
    semanticSearch: actualSearchServiceSemanticRankerLevel
    publicNetworkAccess: publicNetworkAccess == 'Enabled'
      ? 'enabled'
      : (publicNetworkAccess == 'Disabled' ? 'disabled' : null)
    sharedPrivateLinkStorageAccounts: usePrivateEndpoint ? [storage.outputs.id] : []
  }
}

module searchDiagnostics 'core/search/search-diagnostics.bicep' = if (useApplicationInsights) {
  name: 'search-diagnostics'
  scope: searchServiceResourceGroup
  params: {
    searchServiceName: searchService.outputs.name
    workspaceId: useApplicationInsights ? monitoring.outputs.logAnalyticsWorkspaceId : ''
  }
}

module storage 'core/storage/storage-account.bicep' = {
  name: 'storage'
  scope: storageResourceGroup
  params: {
    name: !empty(storageAccountName) ? storageAccountName : '${abbrs.storageStorageAccounts}${resourceToken}'
    location: storageResourceGroupLocation
    tags: tags
    publicNetworkAccess: publicNetworkAccess
    bypass: bypass
    allowBlobPublicAccess: false
    allowSharedKeyAccess: false
    sku: {
      name: storageSkuName
    }
    deleteRetentionPolicy: {
      enabled: true
      days: 2
    }
    containers: [
      {
        name: storageContainerName
        publicAccess: 'None'
      }
      {
        name: tokenStorageContainerName
        publicAccess: 'None'
      }
    ]
  }
}

module userStorage 'core/storage/storage-account.bicep' = if (useUserUpload) {
  name: 'user-storage'
  scope: storageResourceGroup
  params: {
    name: !empty(userStorageAccountName)
      ? userStorageAccountName
      : 'user${abbrs.storageStorageAccounts}${resourceToken}'
    location: storageResourceGroupLocation
    tags: tags
    publicNetworkAccess: publicNetworkAccess
    bypass: bypass
    allowBlobPublicAccess: false
    allowSharedKeyAccess: false
    isHnsEnabled: true
    sku: {
      name: storageSkuName
    }
    containers: [
      {
        name: userStorageContainerName
        publicAccess: 'None'
      }
    ]
  }
}

module cosmosDb 'br/public:avm/res/document-db/database-account:0.6.1' = if (useAuthentication && useChatHistoryCosmos) {
  name: 'cosmosdb'
  scope: cosmosDbResourceGroup
  params: {
    name: !empty(cosmosDbAccountName) ? cosmosDbAccountName : '${abbrs.documentDBDatabaseAccounts}${resourceToken}'
    location: !empty(cosmosDbLocation) ? cosmosDbLocation : location
    locations: [
      {
        locationName: !empty(cosmosDbLocation) ? cosmosDbLocation : location
        failoverPriority: 0
        isZoneRedundant: false
      }
    ]
    enableFreeTier: cosmosDbSkuName == 'free'
    capabilitiesToAdd: cosmosDbSkuName == 'serverless' ? ['EnableServerless'] : []
    networkRestrictions: {
      ipRules: []
      networkAclBypass: bypass
      publicNetworkAccess: publicNetworkAccess
      virtualNetworkRules: []
    }
    sqlDatabases: [
      {
        name: chatHistoryDatabaseName
        throughput: (cosmosDbSkuName == 'serverless') ? null : cosmosDbThroughput
        containers: [
          {
            name: chatHistoryContainerName
            kind: 'MultiHash'
            paths: [
              '/entra_oid'
              '/session_id'
            ]
            indexingPolicy: {
              indexingMode: 'consistent'
              automatic: true
              includedPaths: [
                {
                  path: '/entra_oid/?'
                }
                {
                  path: '/session_id/?'
                }
                {
                  path: '/timestamp/?'
                }
                {
                  path: '/type/?'
                }
              ]
              excludedPaths: [
                {
                  path: '/*'
                }
              ]
            }
          }
        ]
      }
    ]
  }
}

module ai 'core/ai/ai-environment.bicep' = if (useAiProject) {
  name: 'ai'
  scope: resourceGroup
  params: {
    // Limited region support: https://learn.microsoft.com/azure/ai-foundry/how-to/develop/evaluate-sdk#region-support
    location: 'eastus2'
    tags: tags
    hubName: 'aihub-${resourceToken}'
    projectName: 'aiproj-${resourceToken}'
    storageAccountId: storage.outputs.id
    applicationInsightsId: !useApplicationInsights ? '' : monitoring.outputs.applicationInsightsId
  }
}


// USER ROLES
var principalType = empty(runningOnGh) && empty(runningOnAdo) ? 'User' : 'ServicePrincipal'

module openAiRoleUser 'core/security/role.bicep' = if (isAzureOpenAiHost && deployAzureOpenAi) {
  scope: openAiResourceGroup
  name: 'openai-role-user'
  params: {
    principalId: principalId
    roleDefinitionId: '5e0bd9bd-7b93-4f28-af87-19fc36ad61bd'
    principalType: principalType
  }
}

// For both document intelligence and computer vision
module cognitiveServicesRoleUser 'core/security/role.bicep' = {
  scope: resourceGroup
  name: 'cognitiveservices-role-user'
  params: {
    principalId: principalId
    roleDefinitionId: 'a97b65f3-24c7-4388-baec-2e87135dc908'
    principalType: principalType
  }
}

module speechRoleUser 'core/security/role.bicep' = {
  scope: speechResourceGroup
  name: 'speech-role-user'
  params: {
    principalId: principalId
    roleDefinitionId: 'f2dc8367-1007-4938-bd23-fe263f013447'
    principalType: principalType
  }
}

module storageRoleUser 'core/security/role.bicep' = {
  scope: storageResourceGroup
  name: 'storage-role-user'
  params: {
    principalId: principalId
    roleDefinitionId: '2a2b9908-6ea1-4ae2-8e65-a410df84e7d1'
    principalType: principalType
  }
}

module storageContribRoleUser 'core/security/role.bicep' = {
  scope: storageResourceGroup
  name: 'storage-contrib-role-user'
  params: {
    principalId: principalId
    roleDefinitionId: 'ba92f5b4-2d11-453d-a403-e96b0029c9fe'
    principalType: principalType
  }
}

module storageOwnerRoleUser 'core/security/role.bicep' = if (useUserUpload) {
  scope: storageResourceGroup
  name: 'storage-owner-role-user'
  params: {
    principalId: principalId
    roleDefinitionId: 'b7e6dc6d-f1e8-4753-8033-0f276bb0955b'
    principalType: principalType
  }
}

module searchRoleUser 'core/security/role.bicep' = {
  scope: searchServiceResourceGroup
  name: 'search-role-user'
  params: {
    principalId: principalId
    roleDefinitionId: '1407120a-92aa-4202-b7e9-c0e197c71c8f'
    principalType: principalType
  }
}

module searchContribRoleUser 'core/security/role.bicep' = {
  scope: searchServiceResourceGroup
  name: 'search-contrib-role-user'
  params: {
    principalId: principalId
    roleDefinitionId: '8ebe5a00-799e-43f5-93ac-243d3dce84a7'
    principalType: principalType
  }
}

module searchSvcContribRoleUser 'core/security/role.bicep' = {
  scope: searchServiceResourceGroup
  name: 'search-svccontrib-role-user'
  params: {
    principalId: principalId
    roleDefinitionId: '7ca78c08-252a-4471-8644-bb5ff32d4ba0'
    principalType: principalType
  }
}

module cosmosDbAccountContribRoleUser 'core/security/role.bicep' = if (useAuthentication && useChatHistoryCosmos) {
  scope: cosmosDbResourceGroup
  name: 'cosmosdb-account-contrib-role-user'
  params: {
    principalId: principalId
    roleDefinitionId: '5bd9cd88-fe45-4216-938b-f97437e15450'
    principalType: principalType
  }
}

// RBAC for Cosmos DB
// https://learn.microsoft.com/azure/cosmos-db/nosql/security/how-to-grant-data-plane-role-based-access
module cosmosDbDataContribRoleUser 'core/security/documentdb-sql-role.bicep' = if (useAuthentication && useChatHistoryCosmos) {
  scope: cosmosDbResourceGroup
  name: 'cosmosdb-data-contrib-role-user'
  params: {
    databaseAccountName: (useAuthentication && useChatHistoryCosmos) ? cosmosDb.outputs.name : ''
    principalId: principalId
    // Cosmos DB Built-in Data Contributor role
    roleDefinitionId: (useAuthentication && useChatHistoryCosmos)
      ? '/${subscription().id}/resourceGroups/${cosmosDb.outputs.resourceGroupName}/providers/Microsoft.DocumentDB/databaseAccounts/${cosmosDb.outputs.name}/sqlRoleDefinitions/00000000-0000-0000-0000-000000000002'
      : ''
  }
}

// SYSTEM IDENTITIES
module openAiRoleBackend 'core/security/role.bicep' = if (isAzureOpenAiHost && deployAzureOpenAi) {
  scope: openAiResourceGroup
  name: 'openai-role-backend'
  params: {
    principalId: (deploymentTarget == 'appservice')
      ? backend.outputs.identityPrincipalId
      : acaBackend.outputs.identityPrincipalId
    roleDefinitionId: '5e0bd9bd-7b93-4f28-af87-19fc36ad61bd'
    principalType: 'ServicePrincipal'
  }
}

module openAiRoleSearchService 'core/security/role.bicep' = if (isAzureOpenAiHost && deployAzureOpenAi && (useIntegratedVectorization || useAgenticRetrieval)) {
  scope: openAiResourceGroup
  name: 'openai-role-searchservice'
  params: {
    principalId: searchService.outputs.principalId
    roleDefinitionId: '5e0bd9bd-7b93-4f28-af87-19fc36ad61bd'
    principalType: 'ServicePrincipal'
  }
}

module storageRoleBackend 'core/security/role.bicep' = {
  scope: storageResourceGroup
  name: 'storage-role-backend'
  params: {
    principalId: (deploymentTarget == 'appservice')
      ? backend.outputs.identityPrincipalId
      : acaBackend.outputs.identityPrincipalId
    roleDefinitionId: '2a2b9908-6ea1-4ae2-8e65-a410df84e7d1'
    principalType: 'ServicePrincipal'
  }
}

module storageOwnerRoleBackend 'core/security/role.bicep' = if (useUserUpload) {
  scope: storageResourceGroup
  name: 'storage-owner-role-backend'
  params: {
    principalId: (deploymentTarget == 'appservice')
      ? backend.outputs.identityPrincipalId
      : acaBackend.outputs.identityPrincipalId
    roleDefinitionId: 'b7e6dc6d-f1e8-4753-8033-0f276bb0955b'
    principalType: 'ServicePrincipal'
  }
}

module storageRoleSearchService 'core/security/role.bicep' = if (useIntegratedVectorization) {
  scope: storageResourceGroup
  name: 'storage-role-searchservice'
  params: {
    principalId: searchService.outputs.principalId
    roleDefinitionId: '2a2b9908-6ea1-4ae2-8e65-a410df84e7d1'
    principalType: 'ServicePrincipal'
  }
}

// Used to issue search queries
// https://learn.microsoft.com/azure/search/search-security-rbac
module searchRoleBackend 'core/security/role.bicep' = {
  scope: searchServiceResourceGroup
  name: 'search-role-backend'
  params: {
    principalId: (deploymentTarget == 'appservice')
      ? backend.outputs.identityPrincipalId
      : acaBackend.outputs.identityPrincipalId
    roleDefinitionId: '1407120a-92aa-4202-b7e9-c0e197c71c8f'
    principalType: 'ServicePrincipal'
  }
}

module speechRoleBackend 'core/security/role.bicep' = {
  scope: speechResourceGroup
  name: 'speech-role-backend'
  params: {
    principalId: (deploymentTarget == 'appservice')
      ? backend.outputs.identityPrincipalId
      : acaBackend.outputs.identityPrincipalId
    roleDefinitionId: 'f2dc8367-1007-4938-bd23-fe263f013447'
    principalType: 'ServicePrincipal'
  }
}

// RBAC for Cosmos DB
// https://learn.microsoft.com/azure/cosmos-db/nosql/security/how-to-grant-data-plane-role-based-access
module cosmosDbRoleBackend 'core/security/documentdb-sql-role.bicep' = if (useAuthentication && useChatHistoryCosmos) {
  scope: cosmosDbResourceGroup
  name: 'cosmosdb-role-backend'
  params: {
    databaseAccountName: (useAuthentication && useChatHistoryCosmos) ? cosmosDb.outputs.name : ''
    principalId: (deploymentTarget == 'appservice')
      ? backend.outputs.identityPrincipalId
      : acaBackend.outputs.identityPrincipalId
    // Cosmos DB Built-in Data Contributor role
    roleDefinitionId: (useAuthentication && useChatHistoryCosmos)
      ? '/${subscription().id}/resourceGroups/${cosmosDb.outputs.resourceGroupName}/providers/Microsoft.DocumentDB/databaseAccounts/${cosmosDb.outputs.name}/sqlRoleDefinitions/00000000-0000-0000-0000-000000000002'
      : ''
  }
}

module isolation 'network-isolation.bicep' = {
  name: 'networks'
  scope: resourceGroup
  params: {
    deploymentTarget: deploymentTarget
    location: location
    tags: tags
    vnetName: '${abbrs.virtualNetworks}${resourceToken}'
    // Need to check deploymentTarget due to https://github.com/Azure/bicep/issues/3990
    appServicePlanName: deploymentTarget == 'appservice' ? appServicePlan.outputs.name : ''
    usePrivateEndpoint: usePrivateEndpoint
  }
}

var environmentData = environment()

var openAiPrivateEndpointConnection = (isAzureOpenAiHost && deployAzureOpenAi && deploymentTarget == 'appservice')
  ? [
      {
        groupId: 'account'
        dnsZoneName: 'privatelink.openai.azure.com'
        resourceIds: concat(
          [openAi.outputs.resourceId],
          useMultimodal ? [computerVision.outputs.resourceId] : [],
          useMediaDescriberAzureCU ? [contentUnderstanding.outputs.resourceId] : [],
          !useLocalPdfParser ? [documentIntelligence.outputs.resourceId] : []
        )
      }
    ]
  : []
var otherPrivateEndpointConnections = (usePrivateEndpoint && deploymentTarget == 'appservice')
  ? [
      {
        groupId: 'blob'
        dnsZoneName: 'privatelink.blob.${environmentData.suffixes.storage}'
        resourceIds: concat([storage.outputs.id], useUserUpload ? [userStorage.outputs.id] : [])
      }
      {
        groupId: 'searchService'
        dnsZoneName: 'privatelink.search.windows.net'
        resourceIds: [searchService.outputs.id]
      }
      {
        groupId: 'sites'
        dnsZoneName: 'privatelink.azurewebsites.net'
        resourceIds: [backend.outputs.id]
      }
      {
        groupId: 'sql'
        dnsZoneName: 'privatelink.documents.azure.com'
        resourceIds: (useAuthentication && useChatHistoryCosmos) ? [cosmosDb.outputs.resourceId] : []
      }
    ]
  : []

var privateEndpointConnections = concat(otherPrivateEndpointConnections, openAiPrivateEndpointConnection)

module privateEndpoints 'private-endpoints.bicep' = if (usePrivateEndpoint && deploymentTarget == 'appservice') {
  name: 'privateEndpoints'
  scope: resourceGroup
  params: {
    location: location
    tags: tags
    resourceToken: resourceToken
    privateEndpointConnections: privateEndpointConnections
    applicationInsightsId: useApplicationInsights ? monitoring.outputs.applicationInsightsId : ''
    logAnalyticsWorkspaceId: useApplicationInsights ? monitoring.outputs.logAnalyticsWorkspaceId : ''
    vnetName: isolation.outputs.vnetName
    vnetPeSubnetName: isolation.outputs.backendSubnetId
  }
}

// Used to read index definitions (required when using authentication)
// https://learn.microsoft.com/azure/search/search-security-rbac
module searchReaderRoleBackend 'core/security/role.bicep' = if (useAuthentication) {
  scope: searchServiceResourceGroup
  name: 'search-reader-role-backend'
  params: {
    principalId: (deploymentTarget == 'appservice')
      ? backend.outputs.identityPrincipalId
      : acaBackend.outputs.identityPrincipalId
    roleDefinitionId: 'acdd72a7-3385-48ef-bd42-f606fba81ae7'
    principalType: 'ServicePrincipal'
  }
}

// Used to add/remove documents from index (required for user upload feature)
module searchContribRoleBackend 'core/security/role.bicep' = if (useUserUpload) {
  scope: searchServiceResourceGroup
  name: 'search-contrib-role-backend'
  params: {
    principalId: (deploymentTarget == 'appservice')
      ? backend.outputs.identityPrincipalId
      : acaBackend.outputs.identityPrincipalId
    roleDefinitionId: '8ebe5a00-799e-43f5-93ac-243d3dce84a7'
    principalType: 'ServicePrincipal'
  }
}

// For computer vision access by the backend
module computerVisionRoleBackend 'core/security/role.bicep' = if (useMultimodal) {
  scope: computerVisionResourceGroup
  name: 'computervision-role-backend'
  params: {
    principalId: (deploymentTarget == 'appservice')
      ? backend.outputs.identityPrincipalId
      : acaBackend.outputs.identityPrincipalId
    roleDefinitionId: 'a97b65f3-24c7-4388-baec-2e87135dc908'
    principalType: 'ServicePrincipal'
  }
}

// For document intelligence access by the backend
module documentIntelligenceRoleBackend 'core/security/role.bicep' = if (useUserUpload) {
  scope: documentIntelligenceResourceGroup
  name: 'documentintelligence-role-backend'
  params: {
    principalId: (deploymentTarget == 'appservice')
      ? backend.outputs.identityPrincipalId
      : acaBackend.outputs.identityPrincipalId
    roleDefinitionId: 'a97b65f3-24c7-4388-baec-2e87135dc908'
    principalType: 'ServicePrincipal'
  }
}

output AZURE_LOCATION string = location
output AZURE_TENANT_ID string = tenantId
output AZURE_AUTH_TENANT_ID string = authTenantId
output AZURE_RESOURCE_GROUP string = resourceGroup.name

// Shared by all OpenAI deployments
output OPENAI_HOST string = openAiHost
output AZURE_OPENAI_EMB_MODEL_NAME string = embedding.modelName
output AZURE_OPENAI_EMB_DIMENSIONS int = embedding.dimensions
output AZURE_OPENAI_CHATGPT_MODEL string = chatGpt.modelName

// Specific to Azure OpenAI
output AZURE_OPENAI_SERVICE string = isAzureOpenAiHost && deployAzureOpenAi ? openAi.outputs.name : ''
output AZURE_OPENAI_ENDPOINT string = isAzureOpenAiHost && deployAzureOpenAi ? openAi.outputs.endpoint : ''
output AZURE_OPENAI_API_VERSION string = isAzureOpenAiHost ? azureOpenAiApiVersion : ''
output AZURE_OPENAI_RESOURCE_GROUP string = isAzureOpenAiHost ? openAiResourceGroup.name : ''
output AZURE_OPENAI_CHATGPT_DEPLOYMENT string = isAzureOpenAiHost ? chatGpt.deploymentName : ''
output AZURE_OPENAI_CHATGPT_DEPLOYMENT_VERSION string = isAzureOpenAiHost ? chatGpt.deploymentVersion : ''
output AZURE_OPENAI_CHATGPT_DEPLOYMENT_SKU string = isAzureOpenAiHost ? chatGpt.deploymentSkuName : ''
output AZURE_OPENAI_EMB_DEPLOYMENT string = isAzureOpenAiHost ? embedding.deploymentName : ''
output AZURE_OPENAI_EMB_DEPLOYMENT_VERSION string = isAzureOpenAiHost ? embedding.deploymentVersion : ''
output AZURE_OPENAI_EMB_DEPLOYMENT_SKU string = isAzureOpenAiHost ? embedding.deploymentSkuName : ''
output AZURE_OPENAI_EVAL_DEPLOYMENT string = isAzureOpenAiHost && useEval ? eval.deploymentName : ''
output AZURE_OPENAI_EVAL_DEPLOYMENT_VERSION string = isAzureOpenAiHost && useEval ? eval.deploymentVersion : ''
output AZURE_OPENAI_EVAL_DEPLOYMENT_SKU string = isAzureOpenAiHost && useEval ? eval.deploymentSkuName : ''
output AZURE_OPENAI_EVAL_MODEL string = isAzureOpenAiHost && useEval ? eval.modelName : ''
output AZURE_OPENAI_SEARCHAGENT_DEPLOYMENT string = isAzureOpenAiHost && useAgenticRetrieval ? searchAgent.deploymentName : ''
output AZURE_OPENAI_SEARCHAGENT_MODEL string = isAzureOpenAiHost && useAgenticRetrieval ? searchAgent.modelName : ''
output AZURE_OPENAI_REASONING_EFFORT string  = defaultReasoningEffort
output AZURE_SPEECH_SERVICE_ID string = useSpeechOutputAzure ? speech.outputs.resourceId : ''
output AZURE_SPEECH_SERVICE_LOCATION string = useSpeechOutputAzure ? speech.outputs.location : ''

output AZURE_VISION_ENDPOINT string = useMultimodal ? computerVision.outputs.endpoint : ''
output AZURE_CONTENTUNDERSTANDING_ENDPOINT string = useMediaDescriberAzureCU ? contentUnderstanding.outputs.endpoint : ''

output AZURE_DOCUMENTINTELLIGENCE_SERVICE string = documentIntelligence.outputs.name
output AZURE_DOCUMENTINTELLIGENCE_RESOURCE_GROUP string = documentIntelligenceResourceGroup.name

output AZURE_SEARCH_INDEX string = searchIndexName
output AZURE_SEARCH_AGENT string = searchAgentName
output AZURE_SEARCH_SERVICE string = searchService.outputs.name
output AZURE_SEARCH_SERVICE_RESOURCE_GROUP string = searchServiceResourceGroup.name
output AZURE_SEARCH_SEMANTIC_RANKER string = actualSearchServiceSemanticRankerLevel
output AZURE_SEARCH_SERVICE_ASSIGNED_USERID string = searchService.outputs.principalId
output AZURE_SEARCH_FIELD_NAME_EMBEDDING string = searchFieldNameEmbedding

output AZURE_COSMOSDB_ACCOUNT string = (useAuthentication && useChatHistoryCosmos) ? cosmosDb.outputs.name : ''
output AZURE_CHAT_HISTORY_DATABASE string = chatHistoryDatabaseName
output AZURE_CHAT_HISTORY_CONTAINER string = chatHistoryContainerName
output AZURE_CHAT_HISTORY_VERSION string = chatHistoryVersion

output AZURE_STORAGE_ACCOUNT string = storage.outputs.name
output AZURE_STORAGE_CONTAINER string = storageContainerName
output AZURE_STORAGE_RESOURCE_GROUP string = storageResourceGroup.name

output AZURE_USERSTORAGE_ACCOUNT string = useUserUpload ? userStorage.outputs.name : ''
output AZURE_USERSTORAGE_CONTAINER string = userStorageContainerName
output AZURE_USERSTORAGE_RESOURCE_GROUP string = storageResourceGroup.name

output AZURE_AI_PROJECT string = useAiProject ? ai.outputs.projectName : ''

output AZURE_USE_AUTHENTICATION bool = useAuthentication

output BACKEND_URI string = deploymentTarget == 'appservice' ? backend.outputs.uri : acaBackend.outputs.uri
output AZURE_CONTAINER_REGISTRY_ENDPOINT string = deploymentTarget == 'containerapps'
  ? containerApps.outputs.registryLoginServer
  : ''<|MERGE_RESOLUTION|>--- conflicted
+++ resolved
@@ -150,19 +150,11 @@
 param chatGptDeploymentCapacity int = 0
 
 var chatGpt = {
-<<<<<<< HEAD
-  modelName: !empty(chatGptModelName) ? chatGptModelName : 'gpt-4o-mini'
-  deploymentName: !empty(chatGptDeploymentName) ? chatGptDeploymentName : 'chat'
-  deploymentVersion: !empty(chatGptDeploymentVersion) ? chatGptDeploymentVersion : '2024-07-18'
-  deploymentSkuName: !empty(chatGptDeploymentSkuName) ? chatGptDeploymentSkuName : 'GlobalStandard' // Not backward-compatible
-  deploymentCapacity: chatGptDeploymentCapacity != 0 ? chatGptDeploymentCapacity : 50
-=======
   modelName: !empty(chatGptModelName) ? chatGptModelName : 'gpt-4.1-mini'
   deploymentName: !empty(chatGptDeploymentName) ? chatGptDeploymentName : 'gpt-4.1-mini'
   deploymentVersion: !empty(chatGptDeploymentVersion) ? chatGptDeploymentVersion : '2025-04-14'
   deploymentSkuName: !empty(chatGptDeploymentSkuName) ? chatGptDeploymentSkuName : 'GlobalStandard'
   deploymentCapacity: chatGptDeploymentCapacity != 0 ? chatGptDeploymentCapacity : 30
->>>>>>> 10904b68
 }
 
 param embeddingModelName string = ''
